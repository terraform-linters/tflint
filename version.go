package main

// Name is application name
const Name string = "TFLint"

// Version is application version
<<<<<<< HEAD
const Version string = "0.7.2"
=======
const Version string = "0.7.3"
>>>>>>> 1b697f48
<|MERGE_RESOLUTION|>--- conflicted
+++ resolved
@@ -4,8 +4,4 @@
 const Name string = "TFLint"
 
 // Version is application version
-<<<<<<< HEAD
-const Version string = "0.7.2"
-=======
-const Version string = "0.7.3"
->>>>>>> 1b697f48
+const Version string = "0.7.3"